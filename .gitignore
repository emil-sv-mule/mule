
# Maven
target/


# Eclipse files
.classpath
.project
.settings
/workspace/

# IntelliJ Idea files
*.iml
*.ipr
*.iws
/.idea

# Mac
.DS_Store

<<<<<<< HEAD
examples/foreach/.settings/org.eclipse.jdt.core.prefs

/.bundles
=======
# Test remnants
objectstore/
.mule/
*.log
temp/
repository/
muleEmbeddedDB/
activemq-data/
testdir/
hostkey.ser
*.h2.db
>>>>>>> ff436c25
<|MERGE_RESOLUTION|>--- conflicted
+++ resolved
@@ -18,11 +18,6 @@
 # Mac
 .DS_Store
 
-<<<<<<< HEAD
-examples/foreach/.settings/org.eclipse.jdt.core.prefs
-
-/.bundles
-=======
 # Test remnants
 objectstore/
 .mule/
@@ -33,5 +28,4 @@
 activemq-data/
 testdir/
 hostkey.ser
-*.h2.db
->>>>>>> ff436c25
+*.h2.db