--- conflicted
+++ resolved
@@ -14,13 +14,8 @@
     <jms:activemq-connector name="jmsConnector"/>
 
     <vm:connector name="default">
-<<<<<<< HEAD
-        <service-overrides inboundTransformer="org.mule.transformer.simple.test.InboundAppendTransformer"
-                           outboundTransformer="org.mule.transformer.simple.test.OutboundAppendTransformer"
-=======
         <service-overrides inboundTransformer="org.mule.transformer.simple.InboundAppendTransformer"
                            outboundTransformer="org.mule.transformer.simple.OutboundAppendTransformer"
->>>>>>> be909a94
                            responseTransformer="org.mule.transformer.simple.ResponseAppendTransformer"/>
     </vm:connector>
 
@@ -28,11 +23,7 @@
         <spring:property name="message" value=" customResponse"/>
     </custom-transformer>
 
-<<<<<<< HEAD
-    <custom-transformer class="org.mule.functional.functional.StringAppendTestTransformer" name="StringAppendTestTransformer"/>
-=======
     <custom-transformer class="org.mule.tck.functional.StringAppendTestTransformer" name="StringAppendTestTransformer"/>
->>>>>>> be909a94
 
     <flow name="CxfSync">
         <inbound-endpoint address="http://localhost:${port1}/services/CxfSync"
