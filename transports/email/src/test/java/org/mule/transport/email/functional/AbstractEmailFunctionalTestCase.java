/*
 * Copyright (c) MuleSoft, Inc.  All rights reserved.  http://www.mulesoft.com
 * The software in this package is published under the terms of the CPAL v1.0
 * license, a copy of which has been included with this distribution in the
 * LICENSE.txt file.
 */
package org.mule.transport.email.functional;

import static org.junit.Assert.assertEquals;
import static org.junit.Assert.assertNotNull;
import static org.junit.Assert.assertTrue;
import static org.junit.Assert.fail;
import org.mule.DefaultMuleMessage;
import org.mule.api.MuleContext;
import org.mule.api.MuleMessage;
import org.mule.api.client.MuleClient;
import org.mule.config.i18n.LocaleMessageHandler;
import org.mule.tck.junit4.FunctionalTestCase;
import org.mule.tck.junit4.rule.DynamicPort;
import org.mule.transport.email.GreenMailUtilities;
import org.mule.transport.email.ImapConnector;
import org.mule.transport.email.Pop3Connector;
import org.mule.util.SystemUtils;

import com.icegreen.greenmail.user.GreenMailUser;
import com.icegreen.greenmail.util.GreenMail;
import com.icegreen.greenmail.util.ServerSetup;

import java.util.ArrayList;
import java.util.List;
import java.util.Locale;

import javax.activation.CommandMap;
import javax.activation.MailcapCommandMap;
import javax.mail.Address;
import javax.mail.Message;
import javax.mail.internet.MimeMessage;
import javax.mail.internet.MimeMultipart;

import org.junit.Rule;

public abstract class AbstractEmailFunctionalTestCase extends FunctionalTestCase
{
    public static final long DELIVERY_DELAY_MS = 10000;

    protected static final String CONFIG_BASE = "-functional-test.xml";
    protected static final boolean MIME_MESSAGE = true;
    protected static final boolean STRING_MESSAGE = false;

    protected static final String DEFAULT_EMAIL = "bob@example.com";
    protected static final String DEFAULT_USER = "bob";
    protected static final String DEFAULT_MESSAGE = "Test email message";
    protected static final String DEFAULT_PASSWORD = "password";
    protected static final String DEFAULT_PROCESSED_MAILBOX = "processed";

    private String protocol;
    private boolean isMimeMessage;
    private int port;
    protected GreenMail server;
    private String email;
    private String user;
    private String message;
    private String password;
    private String charset;
    private boolean addAttachments;
    protected ServerSetup setup = null;
    // for tests which need to send emails in addition to receiving them
    protected ServerSetup smtpSetup = null;
    private int smtpPort;
    private boolean addSmtp = false;

    @Rule
    public DynamicPort dynamicPort1 = new DynamicPort("port1");

    @Rule
    public DynamicPort dynamicPort2 = new DynamicPort("port2");

    protected AbstractEmailFunctionalTestCase(boolean isMimeMessage, String protocol)
    {
        this(isMimeMessage, protocol, null, null);
    }

<<<<<<< HEAD
    protected AbstractEmailFunctionalTestCase(boolean isMimeMessage, String protocol, boolean addSmtp)
=======
    protected AbstractEmailFunctionalTestCase(ConfigVariant variant, boolean isMimeMessage, String protocol, String configResources, String message)
    {
        this(variant, isMimeMessage, protocol, configResources, DEFAULT_EMAIL, DEFAULT_USER, message, DEFAULT_PASSWORD, null);
    }

    protected AbstractEmailFunctionalTestCase(ConfigVariant variant, boolean isMimeMessage, String protocol, String configResources, boolean addSmtp)
>>>>>>> f4632b21
    {
        this(isMimeMessage, protocol, null, null);
        this.addSmtp = addSmtp;
    }

    protected AbstractEmailFunctionalTestCase(boolean isMimeMessage, String protocol, Locale locale, String charset)
    {
        this(isMimeMessage, protocol,
             DEFAULT_EMAIL, DEFAULT_USER, (locale == null ? DEFAULT_MESSAGE : getMessage(locale)), DEFAULT_PASSWORD, charset);
    }

    protected AbstractEmailFunctionalTestCase(boolean isMimeMessage, String protocol,
                                              String email, String user, String message, String password, String charset)
    {
        this.isMimeMessage = isMimeMessage;
        this.protocol = protocol;
        this.email = email;
        this.user = user;
        this.message = message;
        this.password = password;
        this.charset = charset;
    }

    @Override
    protected MuleContext createMuleContext() throws Exception
    {
        this.port = dynamicPort1.getNumber();
        this.smtpPort = dynamicPort2.getNumber();
        startServer();
        initDefaultCommandMap();

        return super.createMuleContext();
    }

    /**
     * This is required to make all tests work on JDK5.
     */
    private void initDefaultCommandMap()
    {
        if (SystemUtils.JAVA_VERSION_FLOAT < 1.6f)
        {
            MailcapCommandMap commandMap = (MailcapCommandMap) CommandMap.getDefaultCommandMap();
            commandMap.addMailcap("application/xml;;  x-java-content-handler=com.sun.mail.handlers.text_plain");
            commandMap.addMailcap("application/text;; x-java-content-handler=com.sun.mail.handlers.text_plain");
            CommandMap.setDefaultCommandMap(commandMap);
        }
    }

    @Override
    public void doTearDown()
    {
        server.stop();
    }

    protected void doSend() throws Exception
    {
        Object msg;
        if (isMimeMessage)
        {
            msg = GreenMailUtilities.toMessage(message, email, charset);
        }
        else
        {
            msg = message;
        }

        MuleClient client = muleContext.getClient();
        if (addAttachments)
        {
            MuleMessage muleMessage = new DefaultMuleMessage(msg, muleContext);
            createOutboundAttachments(muleMessage);
            client.dispatch("vm://send", muleMessage);
        }
        else
        {
            client.dispatch("vm://send", msg, null);
        }

        server.waitForIncomingEmail(DELIVERY_DELAY_MS, 1);

        MimeMessage[] messages = server.getReceivedMessages();
        assertNotNull("did not receive any messages", messages);
        assertEquals("did not receive 1 mail", 1, messages.length);
        verifyMessage(messages[0]);
    }

    protected void verifyMessage(MimeMessage received) throws Exception
    {
        if (addAttachments)
        {
            assertTrue("Did not receive a multipart message",
                received.getContent() instanceof MimeMultipart);
            verifyMessage((MimeMultipart) received.getContent());
        }
        else
        {
            assertTrue("Did not receive a message with String contents",
                received.getContent() instanceof String);
            verifyMessage((String) received.getContent());
        }

        Address[] recipients = received.getRecipients(Message.RecipientType.TO);
        assertNotNull(recipients);
        assertEquals("number of recipients", 1, recipients.length);
        assertEquals("recipient", email, recipients[0].toString());
    }

    protected void verifyMessage(MimeMultipart mimeMultipart) throws Exception
    {
        fail("multipart message was not expected");
    }

    protected void verifyMessage(String receivedText)
    {
        // for some reason, something is adding a newline at the end of messages
        // so we need to strip that out for comparison
        assertEquals(message, receivedText.trim());
    }

    protected void doRequest() throws Exception
    {
        assertEquals(1, server.getReceivedMessages().length);

        MuleClient client = muleContext.getClient();
        MuleMessage reply = client.request("vm://receive", RECEIVE_TIMEOUT);

        assertNotNull(reply);
        Object payload = reply.getPayload();
        if (isMimeMessage)
        {
            assertTrue("payload is " + payload.getClass().getName(), payload instanceof MimeMessage);
            verifyMessage((MimeMessage) payload);
        }
        else
        {
            assertTrue(payload instanceof String);
            verifyMessage((String) payload);
        }
    }

    private void startServer() throws Exception
    {
        logger.debug("starting server on port " + port);

        setup = new ServerSetup(port, null, protocol);
        if(addSmtp)
        {
            smtpSetup = new ServerSetup(smtpPort, null, "smtp");
            server = new GreenMail(new ServerSetup[]{setup, smtpSetup});
        }
        else
        {
            server = new GreenMail(setup);
        }

        server.getManagers().getUserManager().createUser(email, user, password);
        GreenMailUser gmUser = server.getManagers().getUserManager().getUser(user);
        assert null != gmUser;
        server.getManagers().getImapHostManager().createMailbox(
                server.getManagers().getUserManager().getUser(DEFAULT_USER),
                DEFAULT_PROCESSED_MAILBOX);

        server.start();
        if (protocol.startsWith(Pop3Connector.POP3) || protocol.startsWith(ImapConnector.IMAP))
        {
            generateAndStoreEmail();
        }
        logger.debug("server started for protocol " + protocol);
    }

    /**
     * Generates and store emails on the server.
     *
     * @throws Exception If there's a problem with the storing of the messages in the server.
     */
    protected void generateAndStoreEmail() throws Exception
    {
        List<MimeMessage> messages = new ArrayList<MimeMessage>();
        messages.add(GreenMailUtilities.toMessage(message, email, charset));
        storeEmail(messages);
    }

    /**
     * Helper method to store email on the server. Can be overriden by subclasses if other tests want to store
     * a different list of messages.
     *
     * @param messages The list of messages to be stored.
     * @throws Exception If there's a problem with the storing of the messages in the server.
     */
    protected void storeEmail(List<MimeMessage> messages) throws Exception
    {
        for (MimeMessage message : messages)
        {
            GreenMailUtilities.storeEmail(server.getManagers().getUserManager(),
                                          email, user, password, message);
        }
    }

    private void stopServer()
    {
        server.stop();
    }

    private static String getMessage(Locale locale)
    {
        return LocaleMessageHandler.getString("test-data", locale, "AbstractEmailFunctionalTestCase.getMessage", new Object[] {});
    }

    public void setAddAttachments(boolean addAttachments)
    {
        this.addAttachments = addAttachments;
    }

    private void createOutboundAttachments(MuleMessage msg) throws Exception
    {
        msg.addOutboundAttachment("hello", "hello", "text/plain");
        msg.addOutboundAttachment("goodbye", "<a/>", "text/xml");
    }
}<|MERGE_RESOLUTION|>--- conflicted
+++ resolved
@@ -80,16 +80,7 @@
         this(isMimeMessage, protocol, null, null);
     }
 
-<<<<<<< HEAD
     protected AbstractEmailFunctionalTestCase(boolean isMimeMessage, String protocol, boolean addSmtp)
-=======
-    protected AbstractEmailFunctionalTestCase(ConfigVariant variant, boolean isMimeMessage, String protocol, String configResources, String message)
-    {
-        this(variant, isMimeMessage, protocol, configResources, DEFAULT_EMAIL, DEFAULT_USER, message, DEFAULT_PASSWORD, null);
-    }
-
-    protected AbstractEmailFunctionalTestCase(ConfigVariant variant, boolean isMimeMessage, String protocol, String configResources, boolean addSmtp)
->>>>>>> f4632b21
     {
         this(isMimeMessage, protocol, null, null);
         this.addSmtp = addSmtp;
