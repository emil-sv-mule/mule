<?xml version="1.0" encoding="UTF-8"?>
<mule xmlns="http://www.mulesoft.org/schema/mule/core"
      xmlns:xsi="http://www.w3.org/2001/XMLSchema-instance"
      xmlns:spring="http://www.springframework.org/schema/beans"
      xmlns:tcp="http://www.mulesoft.org/schema/mule/tcp"
      xsi:schemaLocation="
               http://www.springframework.org/schema/beans http://www.springframework.org/schema/beans/spring-beans-current.xsd
               http://www.mulesoft.org/schema/mule/core http://www.mulesoft.org/schema/mule/core/current/mule.xsd
               http://www.mulesoft.org/schema/mule/tcp http://www.mulesoft.org/schema/mule/tcp/current/mule-tcp.xsd">

    <tcp:connector name="default" validateConnections="true">
        <tcp:streaming-protocol/>
    </tcp:connector>

    <flow name="echo">
        <inbound-endpoint address="tcp://localhost:${port1}" exchange-pattern="one-way"/>
        <outbound-endpoint address="http://localhost:${port2}" exchange-pattern="one-way"/>
    </flow>

    <flow name="testComponent">
        <inbound-endpoint address="tcp://localhost:${port2}" exchange-pattern="one-way" name="testInbound"/>
        <component>
<<<<<<< HEAD
            <singleton-object class="org.mule.functional.functional.FunctionalStreamingTestComponent"/>
=======
            <singleton-object class="org.mule.tck.functional.FunctionalStreamingTestComponent"/>
>>>>>>> be909a94
        </component>
    </flow>

</mule><|MERGE_RESOLUTION|>--- conflicted
+++ resolved
@@ -20,11 +20,7 @@
     <flow name="testComponent">
         <inbound-endpoint address="tcp://localhost:${port2}" exchange-pattern="one-way" name="testInbound"/>
         <component>
-<<<<<<< HEAD
-            <singleton-object class="org.mule.functional.functional.FunctionalStreamingTestComponent"/>
-=======
             <singleton-object class="org.mule.tck.functional.FunctionalStreamingTestComponent"/>
->>>>>>> be909a94
         </component>
     </flow>
 
