--- conflicted
+++ resolved
@@ -5,19 +5,10 @@
     <parent>
         <artifactId>mule-tools</artifactId>
         <groupId>org.mule.tools</groupId>
-<<<<<<< HEAD
         <version>4.0-SNAPSHOT</version>
     </parent>
     <packaging>maven-plugin</packaging>
     <artifactId>mule-catalog-archetype</artifactId>
-    <version>4.0-SNAPSHOT</version>
-=======
-        <version>3.6.0-M1-SNAPSHOT</version>
-    </parent>
-    <packaging>maven-plugin</packaging>
-    <artifactId>mule-catalog-archetype</artifactId>
-    <version>3.6.0-M1-SNAPSHOT</version>
->>>>>>> 966e058e
     <name>Mule Configuration Patterns Catalog Archetype</name>
 
     <properties>
