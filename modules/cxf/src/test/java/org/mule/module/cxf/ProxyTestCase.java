--- conflicted
+++ resolved
@@ -19,11 +19,7 @@
 import org.mule.api.client.MuleClient;
 import org.mule.module.cxf.testmodels.AsyncService;
 import org.mule.module.cxf.testmodels.AsyncServiceWithSoapAction;
-<<<<<<< HEAD
-=======
 import org.mule.module.http.api.client.HttpRequestOptions;
-import org.mule.tck.AbstractServiceAndFlowTestCase;
->>>>>>> 11474881
 import org.mule.tck.functional.EventCallback;
 import org.mule.tck.functional.FunctionalTestComponent;
 import org.mule.tck.junit4.FunctionalTestCase;
@@ -33,15 +29,12 @@
 import org.mule.transport.http.HttpConstants;
 import org.mule.util.concurrent.Latch;
 
-import java.util.Arrays;
-import java.util.Collection;
 import java.util.HashMap;
 import java.util.Map;
 import java.util.concurrent.TimeUnit;
 
 import org.junit.Rule;
 import org.junit.Test;
-import org.junit.runners.Parameterized.Parameters;
 
 public class ProxyTestCase extends FunctionalTestCase
 {
@@ -89,21 +82,7 @@
     @Override
     protected String getConfigFile()
     {
-<<<<<<< HEAD
-        return "proxy-conf-flow.xml";
-=======
-        super(variant, configResources);
-    }
-
-    @Parameters
-    public static Collection<Object[]> parameters()
-    {
-        return Arrays.asList(new Object[][]{
-            {ConfigVariant.SERVICE, "proxy-conf-service.xml"},
-            {ConfigVariant.FLOW, "proxy-conf-flow.xml"},
-            {ConfigVariant.FLOW, "proxy-conf-flow-httpn.xml"}
-        });
->>>>>>> 11474881
+        return  "proxy-conf-flow-httpn.xml";
     }
 
     @Test
