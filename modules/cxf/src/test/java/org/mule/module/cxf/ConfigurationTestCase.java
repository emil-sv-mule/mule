--- conflicted
+++ resolved
@@ -8,10 +8,7 @@
 
 import static org.junit.Assert.assertEquals;
 import static org.junit.Assert.assertTrue;
-<<<<<<< HEAD
 import org.mule.api.endpoint.InboundEndpoint;
-=======
->>>>>>> 11474881
 import org.mule.module.cxf.config.FlowConfiguringMessageProcessor;
 import org.mule.module.cxf.config.ProxyServiceFactoryBean;
 import org.mule.tck.junit4.FunctionalTestCase;
@@ -30,22 +27,9 @@
     @Override
     protected String getConfigFile()
     {
-        return "configuration-conf-flow.xml";
+        return "configuration-conf-flow-httpn.xml";
     }
 
-<<<<<<< HEAD
-=======
-    @Parameters
-    public static Collection<Object[]> parameters()
-    {
-        return Arrays.asList(new Object[][]{
-            {ConfigVariant.SERVICE, "configuration-conf-service.xml"},
-            {ConfigVariant.FLOW, "configuration-conf-flow.xml"},
-            {ConfigVariant.FLOW, "configuration-conf-flow-httpn.xml"}
-        });
-    }      
-    
->>>>>>> 11474881
     @Test
     public void testBusConfiguration() throws Exception
     {
