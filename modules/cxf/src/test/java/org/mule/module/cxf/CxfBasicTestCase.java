/*
 * Copyright (c) MuleSoft, Inc.  All rights reserved.  http://www.mulesoft.com
 * The software in this package is published under the terms of the CPAL v1.0
 * license, a copy of which has been included with this distribution in the
 * LICENSE.txt file.
 */
package org.mule.module.cxf;

import static org.hamcrest.Matchers.equalTo;
import static org.hamcrest.Matchers.is;
import static org.hamcrest.Matchers.not;
import static org.junit.Assert.assertEquals;
import static org.junit.Assert.assertNotNull;
import static org.junit.Assert.assertTrue;
import static org.junit.Assume.assumeThat;
import static org.mule.module.http.api.HttpConstants.Methods;
import static org.mule.module.http.api.client.HttpRequestOptionsBuilder.newOptions;
import org.mule.DefaultMuleMessage;
import org.mule.api.MuleMessage;
import org.mule.api.client.MuleClient;
import org.mule.config.i18n.LocaleMessageHandler;
import org.mule.module.http.api.client.HttpRequestOptions;
import org.mule.module.xml.util.XMLUtils;
import org.mule.tck.junit4.FunctionalTestCase;
import org.mule.tck.junit4.rule.DynamicPort;
import org.mule.transport.http.HttpConstants;
import org.mule.util.IOUtils;

import java.io.InputStream;
import java.util.HashMap;
import java.util.Locale;
import java.util.Map;

import javax.xml.transform.TransformerFactoryConfigurationError;

import org.custommonkey.xmlunit.XMLUnit;
import org.junit.Rule;
import org.junit.Test;

public class CxfBasicTestCase extends FunctionalTestCase
{

    private static final String BASIC_CONF_NEW_HTTP_FLOW_XML = "basic-conf-flow-httpn.xml";
    private static final HttpRequestOptions HTTP_REQUEST_OPTIONS = newOptions().method(Methods.POST.name()).build();

    private String echoWsdl;

    @Rule
    public DynamicPort dynamicPort = new DynamicPort("port1");

    @Override
    protected String getConfigFile()
    {
<<<<<<< HEAD
        return "basic-conf-flow.xml";
=======
        return Arrays.asList(new Object[][]{
            {ConfigVariant.SERVICE, "basic-conf-service.xml"},
            {ConfigVariant.FLOW, "basic-conf-flow.xml"},
            {ConfigVariant.FLOW, BASIC_CONF_NEW_HTTP_FLOW_XML}
        });
>>>>>>> b6f34168
    }

    @Override
    protected void doSetUp() throws Exception
    {
        super.doSetUp();
        echoWsdl = IOUtils.getResourceAsString("cxf-echo-service.wsdl", getClass());
        XMLUnit.setIgnoreWhitespace(true);
        try
        {
            XMLUnit.getTransformerFactory();
        }
        catch (TransformerFactoryConfigurationError e)
        {
            XMLUnit.setTransformerFactory(XMLUtils.TRANSFORMER_FACTORY_JDK5);
        }
    }

    @Test
    public void testEchoService() throws Exception
    {
        MuleClient client = muleContext.getClient();
        Map<String, Object> props = new HashMap<String, Object>();
        props.put("Content-Type", "application/soap+xml");
        InputStream xml = getClass().getResourceAsStream("/direct/direct-request.xml");
        MuleMessage result = client.send("http://localhost:" + dynamicPort.getNumber() + "/services/Echo", new DefaultMuleMessage(xml, props, muleContext), HTTP_REQUEST_OPTIONS);
        assertTrue(result.getPayloadAsString().contains("Hello!"));
        String ct = result.getInboundProperty(HttpConstants.HEADER_CONTENT_TYPE, "");
        assertEquals("text/xml; charset=UTF-8", ct);
    }

    @Test
    public void testEchoServiceEncoding() throws Exception
    {
        // New http module does not support uris like cxf:http://...
        assumeThat(configResources, is(not(equalTo(BASIC_CONF_NEW_HTTP_FLOW_XML))));

        MuleClient client = muleContext.getClient();
        String message = LocaleMessageHandler.getString("test-data",
            Locale.JAPAN, "CxfBasicTestCase.testEchoServiceEncoding", new Object[]{});
        MuleMessage result = client.send("cxf:http://localhost:" + dynamicPort.getNumber() + "/services/Echo" + "?method=echo", new DefaultMuleMessage(message, muleContext), HTTP_REQUEST_OPTIONS);
        String ct = result.getInboundProperty(HttpConstants.HEADER_CONTENT_TYPE, "");

        assertEquals(message, result.getPayloadAsString());
        assertEquals("text/xml; charset=UTF-8", ct);
    }

    @Test
    public void testEchoWsdl() throws Exception
    {
        MuleClient client = muleContext.getClient();
        MuleMessage result = client.send("http://localhost:" + dynamicPort.getNumber() + "/services/Echo" + "?wsdl", new DefaultMuleMessage(null, muleContext), HTTP_REQUEST_OPTIONS);
        assertNotNull(result.getPayload());
        XMLUnit.compareXML(echoWsdl, result.getPayloadAsString());
    }
}<|MERGE_RESOLUTION|>--- conflicted
+++ resolved
@@ -6,13 +6,9 @@
  */
 package org.mule.module.cxf;
 
-import static org.hamcrest.Matchers.equalTo;
-import static org.hamcrest.Matchers.is;
-import static org.hamcrest.Matchers.not;
 import static org.junit.Assert.assertEquals;
 import static org.junit.Assert.assertNotNull;
 import static org.junit.Assert.assertTrue;
-import static org.junit.Assume.assumeThat;
 import static org.mule.module.http.api.HttpConstants.Methods;
 import static org.mule.module.http.api.client.HttpRequestOptionsBuilder.newOptions;
 import org.mule.DefaultMuleMessage;
@@ -27,6 +23,8 @@
 import org.mule.util.IOUtils;
 
 import java.io.InputStream;
+import java.util.Arrays;
+import java.util.Collection;
 import java.util.HashMap;
 import java.util.Locale;
 import java.util.Map;
@@ -36,7 +34,10 @@
 import org.custommonkey.xmlunit.XMLUnit;
 import org.junit.Rule;
 import org.junit.Test;
+import org.junit.runner.RunWith;
+import org.junit.runners.Parameterized;
 
+@RunWith(Parameterized.class)
 public class CxfBasicTestCase extends FunctionalTestCase
 {
 
@@ -51,16 +52,18 @@
     @Override
     protected String getConfigFile()
     {
-<<<<<<< HEAD
         return "basic-conf-flow.xml";
-=======
-        return Arrays.asList(new Object[][]{
-            {ConfigVariant.SERVICE, "basic-conf-service.xml"},
-            {ConfigVariant.FLOW, "basic-conf-flow.xml"},
-            {ConfigVariant.FLOW, BASIC_CONF_NEW_HTTP_FLOW_XML}
+    }
+
+    @Parameterized.Parameters
+    public static Collection<Object[]> parameters()
+    {
+        return Arrays.asList(new Object[][] {
+                {"basic-conf-flow.xml"},
+                {BASIC_CONF_NEW_HTTP_FLOW_XML}
         });
->>>>>>> b6f34168
     }
+    
 
     @Override
     protected void doSetUp() throws Exception
@@ -99,7 +102,7 @@
 
         MuleClient client = muleContext.getClient();
         String message = LocaleMessageHandler.getString("test-data",
-            Locale.JAPAN, "CxfBasicTestCase.testEchoServiceEncoding", new Object[]{});
+                                                        Locale.JAPAN, "CxfBasicTestCase.testEchoServiceEncoding", new Object[]{});
         MuleMessage result = client.send("cxf:http://localhost:" + dynamicPort.getNumber() + "/services/Echo" + "?method=echo", new DefaultMuleMessage(message, muleContext), HTTP_REQUEST_OPTIONS);
         String ct = result.getInboundProperty(HttpConstants.HEADER_CONTENT_TYPE, "");
 
