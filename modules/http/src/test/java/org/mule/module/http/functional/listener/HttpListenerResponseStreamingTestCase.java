--- conflicted
+++ resolved
@@ -10,15 +10,12 @@
 import static org.hamcrest.core.IsNull.notNullValue;
 import static org.hamcrest.core.IsNull.nullValue;
 import static org.junit.Assert.assertThat;
-<<<<<<< HEAD
 import org.mule.functional.junit4.FunctionalTestCase;
 import org.mule.module.http.api.HttpHeaders;
-=======
 import static org.mule.module.http.api.HttpHeaders.Names.CONTENT_LENGTH;
 import static org.mule.module.http.api.HttpHeaders.Names.TRANSFER_ENCODING;
 import static org.mule.module.http.api.HttpHeaders.Values.CHUNKED;
 import org.mule.tck.junit4.FunctionalTestCase;
->>>>>>> 25e7d11a
 import org.mule.tck.junit4.rule.DynamicPort;
 import org.mule.util.IOUtils;
 
@@ -46,7 +43,7 @@
     }
 
     // AUTO - String
-
+    
     @Test
     public void string() throws Exception
     {
