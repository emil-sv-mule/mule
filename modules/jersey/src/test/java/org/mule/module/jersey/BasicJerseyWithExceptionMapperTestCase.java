/*
 * Copyright (c) MuleSoft, Inc.  All rights reserved.  http://www.mulesoft.com
 * The software in this package is published under the terms of the CPAL v1.0
 * license, a copy of which has been included with this distribution in the
 * LICENSE.txt file.
 */
package org.mule.module.jersey;

public class BasicJerseyWithExceptionMapperTestCase extends BasicJerseyTestCase
{

    @Override
    protected String getConfigFile()
    {
        return "basic-exception-mapper-conf-flow.xml";
    }

<<<<<<< HEAD
=======
    @Parameters
    public static Collection<Object[]> parameters()
    {
        return Arrays.asList(new Object[][] {
                {ConfigVariant.SERVICE, "basic-exception-mapper-conf-service.xml"},
                {ConfigVariant.FLOW, "basic-exception-mapper-conf-flow.xml"},
                {ConfigVariant.FLOW, "basic-exception-mapper-http-connector-conf-flow.xml"}
        });
    }      
    
>>>>>>> b6f34168
    @Override
    public void testThrowException() throws Exception
    {
        callThrowException(503, "This is an exception");
    }

}<|MERGE_RESOLUTION|>--- conflicted
+++ resolved
@@ -6,28 +6,32 @@
  */
 package org.mule.module.jersey;
 
+import java.util.Arrays;
+import java.util.Collection;
+
+import org.junit.runners.Parameterized;
+
 public class BasicJerseyWithExceptionMapperTestCase extends BasicJerseyTestCase
 {
+
+    @Parameterized.Parameter
+    public String config;
+    
+    @Parameterized.Parameters
+    public static Collection<Object[]> parameters()
+    {
+        return Arrays.asList(new Object[][] {
+                {"basic-exception-mapper-conf-flow.xml"},
+                {"basic-exception-mapper-http-connector-conf-flow.xml"}
+        });
+    }      
 
     @Override
     protected String getConfigFile()
     {
-        return "basic-exception-mapper-conf-flow.xml";
+        return config;
     }
-
-<<<<<<< HEAD
-=======
-    @Parameters
-    public static Collection<Object[]> parameters()
-    {
-        return Arrays.asList(new Object[][] {
-                {ConfigVariant.SERVICE, "basic-exception-mapper-conf-service.xml"},
-                {ConfigVariant.FLOW, "basic-exception-mapper-conf-flow.xml"},
-                {ConfigVariant.FLOW, "basic-exception-mapper-http-connector-conf-flow.xml"}
-        });
-    }      
     
->>>>>>> b6f34168
     @Override
     public void testThrowException() throws Exception
     {
