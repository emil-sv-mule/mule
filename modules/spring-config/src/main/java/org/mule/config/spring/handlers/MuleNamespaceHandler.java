--- conflicted
+++ resolved
@@ -408,13 +408,6 @@
 
         // Flow Constructs
         registerBeanDefinitionParser("flow", new FlowDefinitionParser());
-<<<<<<< HEAD
-
-=======
-        registerBeanDefinitionParser("simple-service", new DeprecatedBeanDefinitionParser(new SimpleServiceDefinitionParser(), PATTERNS_DEPRECATION_MESSAGE));
-        registerBeanDefinitionParser("bridge", new DeprecatedBeanDefinitionParser(new BridgeDefinitionParser(), PATTERNS_DEPRECATION_MESSAGE));
-        registerBeanDefinitionParser("validator", new DeprecatedBeanDefinitionParser(new ValidatorDefinitionParser(), PATTERNS_DEPRECATION_MESSAGE));
->>>>>>> db5d391b
         registerBeanDefinitionParser("flow-ref", new FlowRefDefinitionParser());
         
         // Processing Strategies
