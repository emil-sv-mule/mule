<?xml version="1.0" encoding="UTF-8"?>
<mule xmlns="http://www.mulesoft.org/schema/mule/core"
       xmlns:xsi="http://www.w3.org/2001/XMLSchema-instance"
       xmlns:spring="http://www.springframework.org/schema/beans"
       xsi:schemaLocation="
       http://www.springframework.org/schema/beans http://www.springframework.org/schema/beans/spring-beans-current.xsd
       http://www.mulesoft.org/schema/mule/core http://www.mulesoft.org/schema/mule/core/current/mule.xsd">

<<<<<<< HEAD
    <bean name="_muleNotificationManager" class="org.mule.module.springconfig.ServerNotificationManagerConfigurator"/>

    <bean name="_muleConfiguration" class="org.mule.module.springconfig.MuleConfigurationConfigurator"/>
=======

    <spring:beans default-init-method="initialise">
        <!-- Marker for MULE-4813-->
>>>>>>> ff436c25

        <spring:bean name="_muleNotificationManager" class="org.mule.config.spring.ServerNotificationManagerConfigurator"/>

        <spring:bean name="_muleConfiguration" class="org.mule.config.spring.MuleConfigurationConfigurator"/>

        <spring:bean name="_defaultInMemoryQueueStore,_simpleMemoryQueueStore" class="org.mule.util.store.DefaultObjectStoreFactoryBean" factory-method="createDefaultInMemoryQueueStore"/>

        <spring:bean name="_defaultPersistentQueueStore,_fileQueueStore" class="org.mule.util.store.DefaultObjectStoreFactoryBean" factory-method="createDefaultPersistentQueueStore"/>

        <spring:bean name="_defaultInMemoryObjectStore" class="org.mule.util.store.DefaultObjectStoreFactoryBean" factory-method="createDefaultInMemoryObjectStore"/>

        <spring:alias name="_defaultInMemoryObjectStore" alias="_localInMemoryObjectStore" />

        <spring:bean name="_defaultPersistentObjectStore" class="org.mule.util.store.DefaultObjectStoreFactoryBean" factory-method="createDefaultPersistentObjectStore"/>

        <spring:alias name="_defaultPersistentObjectStore" alias="_localPersistentObjectStore" />

        <spring:bean name="_defaultUserObjectStore" class="org.mule.util.store.DefaultObjectStoreFactoryBean" factory-method="createDefaultUserObjectStore"/>

        <spring:alias name="_defaultUserObjectStore" alias="_localUserObjectStore" />

        <spring:bean name="_defaultTransientUserObjectStore" class="org.mule.util.store.DefaultObjectStoreFactoryBean" factory-method="createDefaultUserTransientObjectStore"/>

        <spring:alias name="_defaultTransientUserObjectStore" alias="_localTransientUserObjectStore" />

        <spring:bean name="_muleQueueManager" class="org.mule.util.queue.DelegateQueueManager"/>

        <spring:alias name="_muleQueueManager" alias="_localQueueManager"/>

        <spring:bean name="_muleObjectStoreManager" class="org.mule.util.store.MuleObjectStoreManager" destroy-method="dispose" />

        <spring:alias name="_muleObjectStoreManager" alias="_localObjectStoreManager" />

        <spring:bean name="_defaultThreadingProfile" class="org.mule.config.ChainedThreadingProfile"/>

        <spring:bean name="_defaultMessageDispatcherThreadingProfile" class="org.mule.config.ChainedThreadingProfile">
            <spring:constructor-arg  ref="_defaultThreadingProfile"/>
        </spring:bean>

        <spring:bean name="_defaultMessageRequesterThreadingProfile" class="org.mule.config.ChainedThreadingProfile">
            <spring:constructor-arg  ref="_defaultThreadingProfile"/>
        </spring:bean>

        <spring:bean name="_defaultMessageReceiverThreadingProfile" class="org.mule.config.ChainedThreadingProfile">
            <spring:constructor-arg  ref="_defaultThreadingProfile"/>
        </spring:bean>

        <spring:bean name="_defaultServiceThreadingProfile" class="org.mule.config.ChainedThreadingProfile">
            <spring:constructor-arg  ref="_defaultThreadingProfile"/>
        </spring:bean>

        <spring:bean name="_defaultRetryPolicyTemplate" class="org.mule.retry.policies.NoRetryPolicyTemplate"/>

        <spring:bean name="_muleExpressionLanguage" class="org.mule.el.mvel.MVELExpressionLanguageWrapper">
            <spring:constructor-arg  ref="_muleContext"/>
        </spring:bean>

        <!-- Default Transformers are now loaded from META-INF/services/org/mule/config/registry-bootstrap.properties so that
        the transformers will be available even when using the TransientRegistry only -->

    </spring:beans>

        <!-- Default configuration attributes are configured via default values in mule-core schema mule.xsd.
             Configuration element is required here so that spring creates a MuleConfiguration instance and
             populates it with defaults from schema
        -->
        <configuration />

        <notifications>
            <notification event="CONTEXT"/>
            <notification event="SECURITY"/>
            <notification event="MANAGEMENT"/>
            <notification event="CONNECTION"/>
            <notification event="REGISTRY"/>
            <notification event="CUSTOM"/>
            <notification event="EXCEPTION"/>
            <notification event="TRANSACTION"/>
        </notifications>
</mule><|MERGE_RESOLUTION|>--- conflicted
+++ resolved
@@ -1,24 +1,18 @@
 <?xml version="1.0" encoding="UTF-8"?>
 <mule xmlns="http://www.mulesoft.org/schema/mule/core"
-       xmlns:xsi="http://www.w3.org/2001/XMLSchema-instance"
-       xmlns:spring="http://www.springframework.org/schema/beans"
-       xsi:schemaLocation="
+      xmlns:xsi="http://www.w3.org/2001/XMLSchema-instance"
+      xmlns:spring="http://www.springframework.org/schema/beans"
+      xsi:schemaLocation="
        http://www.springframework.org/schema/beans http://www.springframework.org/schema/beans/spring-beans-current.xsd
        http://www.mulesoft.org/schema/mule/core http://www.mulesoft.org/schema/mule/core/current/mule.xsd">
 
-<<<<<<< HEAD
-    <bean name="_muleNotificationManager" class="org.mule.module.springconfig.ServerNotificationManagerConfigurator"/>
-
-    <bean name="_muleConfiguration" class="org.mule.module.springconfig.MuleConfigurationConfigurator"/>
-=======
 
     <spring:beans default-init-method="initialise">
         <!-- Marker for MULE-4813-->
->>>>>>> ff436c25
 
-        <spring:bean name="_muleNotificationManager" class="org.mule.config.spring.ServerNotificationManagerConfigurator"/>
+        <spring:bean name="_muleNotificationManager" class="org.mule.module.springconfig.ServerNotificationManagerConfigurator"/>
 
-        <spring:bean name="_muleConfiguration" class="org.mule.config.spring.MuleConfigurationConfigurator"/>
+        <spring:bean name="_muleConfiguration" class="org.mule.module.springconfig.MuleConfigurationConfigurator"/>
 
         <spring:bean name="_defaultInMemoryQueueStore,_simpleMemoryQueueStore" class="org.mule.util.store.DefaultObjectStoreFactoryBean" factory-method="createDefaultInMemoryQueueStore"/>
 
@@ -77,20 +71,20 @@
 
     </spring:beans>
 
-        <!-- Default configuration attributes are configured via default values in mule-core schema mule.xsd.
-             Configuration element is required here so that spring creates a MuleConfiguration instance and
-             populates it with defaults from schema
-        -->
-        <configuration />
+    <!-- Default configuration attributes are configured via default values in mule-core schema mule.xsd.
+         Configuration element is required here so that spring creates a MuleConfiguration instance and
+         populates it with defaults from schema
+    -->
+    <configuration />
 
-        <notifications>
-            <notification event="CONTEXT"/>
-            <notification event="SECURITY"/>
-            <notification event="MANAGEMENT"/>
-            <notification event="CONNECTION"/>
-            <notification event="REGISTRY"/>
-            <notification event="CUSTOM"/>
-            <notification event="EXCEPTION"/>
-            <notification event="TRANSACTION"/>
-        </notifications>
+    <notifications>
+        <notification event="CONTEXT"/>
+        <notification event="SECURITY"/>
+        <notification event="MANAGEMENT"/>
+        <notification event="CONNECTION"/>
+        <notification event="REGISTRY"/>
+        <notification event="CUSTOM"/>
+        <notification event="EXCEPTION"/>
+        <notification event="TRANSACTION"/>
+    </notifications>
 </mule>