--- conflicted
+++ resolved
@@ -169,11 +169,8 @@
     private final Latch startLatch = new Latch();
 
     private QueueManager queueManager;
-<<<<<<< HEAD
     private TransportDescriptorService transportDescriptorService;
-=======
     private RegistryBootstrapService registryBootstrapService;
->>>>>>> ff436c25
 
     /**
      * @deprecated Use empty constructor instead and use setter for dependencies.
@@ -946,7 +943,6 @@
         return startLatch.await(timeout, TimeUnit.MILLISECONDS);
     }
 
-<<<<<<< HEAD
     public TransportDescriptorService getTransportDescriptorService()
     {
         return transportDescriptorService;
@@ -955,7 +951,8 @@
     public void setTransportDescriptorService(TransportDescriptorService transportDescriptorService)
     {
         this.transportDescriptorService = transportDescriptorService;
-=======
+    }
+
     public void setRegistryBootstrapService(RegistryBootstrapService registryBootstrapService)
     {
         this.registryBootstrapService = registryBootstrapService;
@@ -965,7 +962,6 @@
     public RegistryBootstrapService getRegistryBootstrapService()
     {
         return registryBootstrapService;
->>>>>>> ff436c25
     }
 
     private void overrideClusterConfiguration()
